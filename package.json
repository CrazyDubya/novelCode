{
  "name": "code-oss-dev",
  "version": "1.70.0",
  "distro": "73c5eeb6818a9483d7a4bc2b9328223485a59de6",
  "author": {
    "name": "Microsoft Corporation"
  },
  "license": "MIT",
  "main": "./out/main",
  "private": true,
  "scripts": {
    "test": "echo Please run any of the test scripts from the scripts folder.",
    "test-browser": "npx playwright install && node test/unit/browser/index.js",
    "test-browser-no-install": "node test/unit/browser/index.js",
    "test-node": "mocha test/unit/node/index.js --delay --ui=tdd --timeout=5000 --exit",
    "preinstall": "node build/npm/preinstall.js",
    "postinstall": "node build/npm/postinstall.js",
    "compile": "node --max_old_space_size=4095 ./node_modules/gulp/bin/gulp.js compile",
    "watch": "npm-run-all -lp watch-client watch-extensions",
    "watchd": "deemon yarn watch",
    "watch-webd": "deemon yarn watch-web",
    "kill-watchd": "deemon --kill yarn watch",
    "kill-watch-webd": "deemon --kill yarn watch-web",
    "restart-watchd": "deemon --restart yarn watch",
    "restart-watch-webd": "deemon --restart yarn watch-web",
    "watch-client": "node --max_old_space_size=4095 ./node_modules/gulp/bin/gulp.js watch-client",
    "watch-clientd": "deemon yarn watch-client",
    "kill-watch-clientd": "deemon --kill yarn watch-client",
    "watch-extensions": "node --max_old_space_size=4095 ./node_modules/gulp/bin/gulp.js watch-extensions watch-extension-media",
    "watch-extensionsd": "deemon yarn watch-extensions",
    "kill-watch-extensionsd": "deemon --kill yarn watch-extensions",
    "precommit": "node build/hygiene.js",
    "gulp": "node --max_old_space_size=8192 ./node_modules/gulp/bin/gulp.js",
    "electron": "node build/lib/electron",
    "7z": "7z",
    "update-grammars": "node build/npm/update-all-grammars.mjs",
    "update-localization-extension": "node build/npm/update-localization-extension.js",
    "smoketest": "node build/lib/preLaunch.js && cd test/smoke && yarn compile && node test/index.js",
    "smoketest-no-compile": "cd test/smoke && node test/index.js",
    "download-builtin-extensions": "node build/lib/builtInExtensions.js",
    "download-builtin-extensions-cg": "node build/lib/builtInExtensionsCG.js",
    "monaco-compile-check": "tsc -p src/tsconfig.monaco.json --noEmit",
    "tsec-compile-check": "node node_modules/tsec/bin/tsec -p src/tsconfig.tsec.json",
    "vscode-dts-compile-check": "tsc -p src/tsconfig.vscode-dts.json && tsc -p src/tsconfig.vscode-proposed-dts.json",
    "valid-layers-check": "node build/lib/layersChecker.js",
    "update-distro": "node build/npm/update-distro.mjs",
    "web": "echo 'yarn web' is replaced by './scripts/code-server' or './scripts/code-web'",
    "compile-web": "node --max_old_space_size=4095 ./node_modules/gulp/bin/gulp.js compile-web",
    "watch-web": "node --max_old_space_size=4095 ./node_modules/gulp/bin/gulp.js watch-web",
    "eslint": "node build/eslint",
    "playwright-install": "node build/azure-pipelines/common/installPlaywright.js",
    "compile-build": "node --max_old_space_size=4095 ./node_modules/gulp/bin/gulp.js compile-build",
    "compile-extensions-build": "node --max_old_space_size=4095 ./node_modules/gulp/bin/gulp.js compile-extensions-build",
    "minify-vscode": "node --max_old_space_size=4095 ./node_modules/gulp/bin/gulp.js minify-vscode",
    "minify-vscode-reh": "node --max_old_space_size=4095 ./node_modules/gulp/bin/gulp.js minify-vscode-reh",
    "minify-vscode-reh-web": "node --max_old_space_size=4095 ./node_modules/gulp/bin/gulp.js minify-vscode-reh-web",
    "hygiene": "node --max_old_space_size=4095 ./node_modules/gulp/bin/gulp.js hygiene",
    "core-ci": "node --max_old_space_size=4095 ./node_modules/gulp/bin/gulp.js core-ci",
    "extensions-ci": "node --max_old_space_size=4095 ./node_modules/gulp/bin/gulp.js extensions-ci"
  },
  "dependencies": {
    "@microsoft/1ds-core-js": "^3.2.2",
    "@microsoft/1ds-post-js": "^3.2.2",
    "@parcel/watcher": "2.0.5",
    "@vscode/iconv-lite-umd": "0.7.0",
    "@vscode/ripgrep": "^1.14.2",
    "@vscode/sqlite3": "5.0.8",
    "@vscode/sudo-prompt": "9.3.1",
    "@vscode/vscode-languagedetection": "1.0.21",
    "graceful-fs": "4.2.8",
    "http-proxy-agent": "^2.1.0",
    "https-proxy-agent": "^2.2.3",
    "jschardet": "3.0.0",
    "keytar": "7.9.0",
    "minimist": "^1.2.6",
    "native-is-elevated": "0.4.3",
    "native-keymap": "3.3.0",
    "native-watchdog": "1.4.0",
    "node-pty": "0.11.0-beta11",
    "spdlog": "^0.13.0",
    "tas-client-umd": "0.1.6",
    "v8-inspect-profiler": "^0.1.0",
    "vscode-oniguruma": "1.6.1",
    "vscode-policy-watcher": "^1.1.1",
    "vscode-proxy-agent": "^0.12.0",
    "vscode-regexpp": "^3.1.0",
    "vscode-textmate": "7.0.1",
    "xterm": "4.20.0-beta.6",
    "xterm-addon-search": "0.10.0-beta.1",
    "xterm-addon-serialize": "0.8.0-beta.1",
    "xterm-addon-unicode11": "0.4.0-beta.3",
    "xterm-addon-webgl": "0.13.0-beta.3",
    "xterm-headless": "4.20.0-beta.6",
    "yauzl": "^2.9.2",
    "yazl": "^2.4.3"
  },
  "devDependencies": {
    "7zip": "0.0.6",
    "@playwright/test": "1.21.0",
<<<<<<< HEAD
    "@swc/cli": "0.1.57",
    "@swc/core": "1.2.203",
    "@types/applicationinsights": "0.20.0",
=======
>>>>>>> d1de1c65
    "@types/cookie": "^0.3.3",
    "@types/copy-webpack-plugin": "^6.0.3",
    "@types/cssnano": "^4.0.0",
    "@types/debug": "4.1.5",
    "@types/graceful-fs": "4.1.2",
    "@types/gulp-postcss": "^8.0.0",
    "@types/gulp-svgmin": "^1.2.1",
    "@types/http-proxy-agent": "^2.0.1",
    "@types/keytar": "^4.4.0",
    "@types/minimist": "^1.2.1",
    "@types/mocha": "^9.1.1",
    "@types/node": "16.x",
    "@types/sinon": "^10.0.2",
    "@types/sinon-test": "^2.4.2",
    "@types/trusted-types": "^1.0.6",
    "@types/vscode-notebook-renderer": "^1.60.0",
    "@types/webpack": "^4.41.25",
    "@types/wicg-file-system-access": "^2020.9.5",
    "@types/windows-foreground-love": "^0.3.0",
    "@types/windows-mutex": "^0.4.0",
    "@types/windows-process-tree": "^0.2.0",
    "@types/winreg": "^1.2.30",
    "@types/yauzl": "^2.9.1",
    "@types/yazl": "^2.4.2",
    "@typescript-eslint/eslint-plugin": "^5.10.0",
    "@typescript-eslint/parser": "^5.10.0",
    "@vscode/telemetry-extractor": "^1.9.6",
    "@vscode/test-web": "^0.0.22",
    "ansi-colors": "^3.2.3",
    "asar": "^3.0.3",
    "chromium-pickle-js": "^0.2.0",
    "cookie": "^0.4.0",
    "copy-webpack-plugin": "^6.0.3",
    "cson-parser": "^1.3.3",
    "css-loader": "^3.6.0",
    "cssnano": "^4.1.11",
    "debounce": "^1.0.0",
    "deemon": "^1.4.0",
    "electron": "18.3.5",
    "eslint": "8.7.0",
    "eslint-plugin-header": "3.1.1",
    "eslint-plugin-jsdoc": "^39.3.2",
    "event-stream": "3.3.4",
    "fancy-log": "^1.3.3",
    "fast-plist": "0.1.2",
    "file-loader": "^5.1.0",
    "glob": "^5.0.13",
    "gulp": "^4.0.0",
    "gulp-atom-electron": "^1.33.0",
    "gulp-azure-storage": "^0.12.1",
    "gulp-bom": "^3.0.0",
    "gulp-buffer": "0.0.2",
    "gulp-concat": "^2.6.1",
    "gulp-eslint": "^5.0.0",
    "gulp-filter": "^5.1.0",
    "gulp-flatmap": "^1.0.2",
    "gulp-gunzip": "^1.0.0",
    "gulp-gzip": "^1.4.2",
    "gulp-json-editor": "^2.5.0",
    "gulp-plumber": "^1.2.0",
    "gulp-postcss": "^9.0.0",
    "gulp-remote-retry-src": "^0.8.0",
    "gulp-rename": "^1.2.0",
    "gulp-replace": "^0.5.4",
    "gulp-sourcemaps": "^3.0.0",
    "gulp-svgmin": "^4.1.0",
    "gulp-untar": "^0.0.7",
    "gulp-vinyl-zip": "^2.1.2",
    "husky": "^0.13.1",
    "innosetup": "6.0.5",
    "is": "^3.1.0",
    "istanbul-lib-coverage": "^3.0.0",
    "istanbul-lib-instrument": "^4.0.0",
    "istanbul-lib-report": "^3.0.0",
    "istanbul-lib-source-maps": "^4.0.0",
    "istanbul-reports": "^3.0.0",
    "lazy.js": "^0.4.2",
    "merge-options": "^1.0.1",
    "mime": "^1.4.1",
    "minimatch": "^3.0.4",
    "minimist": "^1.2.6",
    "mkdirp": "^1.0.4",
    "mocha": "^9.2.2",
    "mocha-junit-reporter": "^2.0.0",
    "mocha-multi-reporters": "^1.5.1",
    "npm-run-all": "^4.1.5",
    "opn": "^6.0.0",
    "optimist": "0.3.5",
    "p-all": "^1.0.0",
    "path-browserify": "^1.0.1",
    "pump": "^1.0.1",
    "queue": "3.0.6",
    "rcedit": "^1.1.0",
    "request": "^2.85.0",
    "rimraf": "^2.2.8",
    "sinon": "^11.1.1",
    "sinon-test": "^3.1.3",
    "source-map": "0.6.1",
    "source-map-support": "^0.3.2",
    "style-loader": "^1.3.0",
    "ts-loader": "^9.2.7",
    "tsec": "0.1.4",
    "typescript": "^4.8.0-dev.20220706",
    "typescript-formatter": "7.1.0",
    "underscore": "^1.12.1",
    "util": "^0.12.4",
    "vinyl": "^2.0.0",
    "vinyl-fs": "^3.0.0",
    "vscode-nls-dev": "^3.3.1",
    "webpack": "^5.42.0",
    "webpack-cli": "^4.7.2",
    "webpack-stream": "^6.1.2",
    "xml2js": "^0.4.17",
    "yaserver": "^0.2.0"
  },
  "repository": {
    "type": "git",
    "url": "https://github.com/microsoft/vscode.git"
  },
  "bugs": {
    "url": "https://github.com/microsoft/vscode/issues"
  },
  "optionalDependencies": {
    "@vscode/windows-registry": "1.0.6",
    "windows-foreground-love": "0.4.0",
    "windows-mutex": "0.4.1",
    "windows-process-tree": "0.3.3"
  },
  "resolutions": {
    "elliptic": "^6.5.3",
    "nwmatcher": "^1.4.4"
  }
}<|MERGE_RESOLUTION|>--- conflicted
+++ resolved
@@ -97,12 +97,8 @@
   "devDependencies": {
     "7zip": "0.0.6",
     "@playwright/test": "1.21.0",
-<<<<<<< HEAD
     "@swc/cli": "0.1.57",
     "@swc/core": "1.2.203",
-    "@types/applicationinsights": "0.20.0",
-=======
->>>>>>> d1de1c65
     "@types/cookie": "^0.3.3",
     "@types/copy-webpack-plugin": "^6.0.3",
     "@types/cssnano": "^4.0.0",
