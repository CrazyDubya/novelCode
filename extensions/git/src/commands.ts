--- conflicted
+++ resolved
@@ -163,11 +163,7 @@
 		await this._openResource(model, resource);
 	}
 
-<<<<<<< HEAD
-	private async _openResource(model: Model, resource: Resource): Promise<void> {
-=======
-	private async _openResource(resource: Resource, preview?: boolean): Promise<void> {
->>>>>>> a7fcaffc
+	private async _openResource(model: Model, resource: Resource, preview?: boolean): Promise<void> {
 		const left = this.getLeftResource(resource);
 		const right = this.getRightResource(model, resource);
 		const title = this.getTitle(resource);
@@ -318,15 +314,9 @@
 		// await model.init();
 	}
 
-<<<<<<< HEAD
 	@modelCommand('git.openFile')
-	async openFile(model: Model, arg?: Resource | Uri): Promise<void> {
-		let uri: Uri | undefined;
-=======
-	@command('git.openFile')
-	async openFile(arg?: Resource | Uri, ...resourceStates: SourceControlResourceState[]): Promise<void> {
+	async openFile(model: Model, arg?: Resource | Uri, ...resourceStates: SourceControlResourceState[]): Promise<void> {
 		let uris: Uri[] | undefined;
->>>>>>> a7fcaffc
 
 		if (arg instanceof Uri) {
 			if (arg.scheme === 'git') {
@@ -400,36 +390,22 @@
 		return await commands.executeCommand<void>('vscode.open', HEAD);
 	}
 
-<<<<<<< HEAD
 	@modelCommand('git.openChange')
-	async openChange(model: Model, arg?: Resource | Uri): Promise<void> {
-		let resource: Resource | undefined = undefined;
-
-		if (arg instanceof Resource) {
-			resource = arg;
-		} else if (arg instanceof Uri) {
-			resource = this.getSCMResource(model, arg);
-		} else {
-			resource = this.getSCMResource(model);
-=======
-	@command('git.openChange')
-	async openChange(arg?: Resource | Uri, ...resourceStates: SourceControlResourceState[]): Promise<void> {
+	async openChange(model: Model, arg?: Resource | Uri, ...resourceStates: SourceControlResourceState[]): Promise<void> {
 		let resources: Resource[] | undefined = undefined;
 
 		if (arg instanceof Uri) {
-			const resource = this.getSCMResource(arg);
+			const resource = this.getSCMResource(model, arg);
 			if (resource !== undefined) {
 				resources = [resource];
 			}
->>>>>>> a7fcaffc
-		}
-		else {
+		} else {
 			let resource: Resource | undefined = undefined;
 
 			if (arg instanceof Resource) {
 				resource = arg;
 			} else {
-				resource = this.getSCMResource();
+				resource = this.getSCMResource(model);
 			}
 
 			if (resource) {
@@ -441,14 +417,10 @@
 			return;
 		}
 
-<<<<<<< HEAD
-		return await this._openResource(model, resource);
-=======
 		const preview = resources.length === 1 ? undefined : false;
 		for (const resource of resources) {
-			await this._openResource(resource, preview);
-		}
->>>>>>> a7fcaffc
+			await this._openResource(model, resource, preview);
+		}
 	}
 
 	@modelCommand('git.stage')
@@ -478,6 +450,7 @@
 		return await model.add();
 	}
 
+	// TODO@Joao does this command really receive a model?
 	@diffCommand('git.stageSelectedRanges')
 	async stageSelectedRanges(model: Model, diffs: LineChange[]): Promise<void> {
 		const textEditor = window.activeTextEditor;
@@ -509,6 +482,7 @@
 		await model.stage(modifiedUri, result);
 	}
 
+	// TODO@Joao does this command really receive a model?
 	@diffCommand('git.revertSelectedRanges')
 	async revertSelectedRanges(model: Model, diffs: LineChange[]): Promise<void> {
 		const textEditor = window.activeTextEditor;
@@ -581,6 +555,7 @@
 		return await model.revertFiles();
 	}
 
+	// TODO@Joao does this command really receive a model?
 	@diffCommand('git.unstageSelectedRanges')
 	async unstageSelectedRanges(model: Model, diffs: LineChange[]): Promise<void> {
 		const textEditor = window.activeTextEditor;
@@ -672,14 +647,9 @@
 	): Promise<boolean> {
 		const config = workspace.getConfiguration('git');
 		const enableSmartCommit = config.get<boolean>('enableSmartCommit') === true;
-<<<<<<< HEAD
+		const enableCommitSigning = config.get<boolean>('enableCommitSigning') === true;
 		const noStagedChanges = model.indexGroup.resources.length === 0;
 		const noUnstagedChanges = model.workingTreeGroup.resources.length === 0;
-=======
-		const enableCommitSigning = config.get<boolean>('enableCommitSigning') === true;
-		const noStagedChanges = this.model.indexGroup.resources.length === 0;
-		const noUnstagedChanges = this.model.workingTreeGroup.resources.length === 0;
->>>>>>> a7fcaffc
 
 		// no changes, and the user has not configured to commit all in this case
 		if (!noUnstagedChanges && noStagedChanges && !enableSmartCommit) {
@@ -775,20 +745,14 @@
 		await this.commitWithAnyInput(model, { all: false, signoff: true });
 	}
 
-<<<<<<< HEAD
+	@modelCommand('git.commitStagedAmend')
+	async commitStagedAmend(model: Model): Promise<void> {
+		await this.commitWithAnyInput(model, { all: false, amend: true });
+	}
+
 	@modelCommand('git.commitAll')
 	async commitAll(model: Model): Promise<void> {
 		await this.commitWithAnyInput(model, { all: true });
-=======
-	@command('git.commitStagedAmend')
-	async commitStagedAmend(): Promise<void> {
-		await this.commitWithAnyInput({ all: false, amend: true });
-	}
-
-	@command('git.commitAll')
-	async commitAll(): Promise<void> {
-		await this.commitWithAnyInput({ all: true });
->>>>>>> a7fcaffc
 	}
 
 	@modelCommand('git.commitAllSigned')
@@ -796,20 +760,14 @@
 		await this.commitWithAnyInput(model, { all: true, signoff: true });
 	}
 
-<<<<<<< HEAD
+	@modelCommand('git.commitAllAmend')
+	async commitAllAmend(model: Model): Promise<void> {
+		await this.commitWithAnyInput(model, { all: true, amend: true });
+	}
+
 	@modelCommand('git.undoCommit')
 	async undoCommit(model: Model): Promise<void> {
 		const HEAD = model.HEAD;
-=======
-	@command('git.commitAllAmend')
-	async commitAllAmend(): Promise<void> {
-		await this.commitWithAnyInput({ all: true, amend: true });
-	}
-
-	@command('git.undoCommit')
-	async undoCommit(): Promise<void> {
-		const HEAD = this.model.HEAD;
->>>>>>> a7fcaffc
 
 		if (!HEAD || !HEAD.commit) {
 			return;
@@ -940,13 +898,8 @@
 		}
 	}
 
-<<<<<<< HEAD
-	@modelCommand('git.pullFrom')
-	async pullFrom(model: Model): Promise<void> {
-		const remotes = model.remotes;
-=======
-	@command('git.createTag')
-	async createTag(): Promise<void> {
+	@modelCommand('git.createTag')
+	async createTag(model: Model): Promise<void> {
 		const inputTagName = await window.showInputBox({
 			placeHolder: localize('tag name', "Tag name"),
 			prompt: localize('provide tag name', "Please provide a tag name"),
@@ -965,13 +918,12 @@
 
 		const name = inputTagName.replace(/^\.|\/\.|\.\.|~|\^|:|\/$|\.lock$|\.lock\/|\\|\*|\s|^\s*$|\.$/g, '-');
 		const message = inputMessage || name;
-		await this.model.tag(name, message);
-	}
-
-	@command('git.pullFrom')
-	async pullFrom(): Promise<void> {
-		const remotes = this.model.remotes;
->>>>>>> a7fcaffc
+		await model.tag(name, message);
+	}
+
+	@modelCommand('git.pullFrom')
+	async pullFrom(model: Model): Promise<void> {
+		const remotes = model.remotes;
 
 		if (remotes.length === 0) {
 			window.showWarningMessage(localize('no remotes to pull', "Your repository has no remotes configured to pull from."));
@@ -1035,29 +987,23 @@
 		await model.push();
 	}
 
-<<<<<<< HEAD
+	@modelCommand('git.pushWithTags')
+	async pushWithTags(model: Model): Promise<void> {
+		const remotes = model.remotes;
+
+		if (remotes.length === 0) {
+			window.showWarningMessage(localize('no remotes to push', "Your repository has no remotes configured to push to."));
+			return;
+		}
+
+		await model.pushTags();
+
+		window.showInformationMessage(localize('push with tags success', "Successfully pushed with tags."));
+	}
+
 	@modelCommand('git.pushTo')
 	async pushTo(model: Model): Promise<void> {
 		const remotes = model.remotes;
-=======
-	@command('git.pushWithTags')
-	async pushWithTags(): Promise<void> {
-		const remotes = this.model.remotes;
-
-		if (remotes.length === 0) {
-			window.showWarningMessage(localize('no remotes to push', "Your repository has no remotes configured to push to."));
-			return;
-		}
-
-		await this.model.pushTags();
-
-		window.showInformationMessage(localize('push with tags success', "Successfully pushed with tags."));
-	}
-
-	@command('git.pushTo')
-	async pushTo(): Promise<void> {
-		const remotes = this.model.remotes;
->>>>>>> a7fcaffc
 
 		if (remotes.length === 0) {
 			window.showWarningMessage(localize('no remotes to push', "Your repository has no remotes configured to push to."));
